--- conflicted
+++ resolved
@@ -450,16 +450,14 @@
     'TEST_REQUEST_DEFAULT_FORMAT': 'json',
 }
 
-<<<<<<< HEAD
 CRISPY_TEMPLATE_PACK = 'bootstrap3'
-=======
+
 # django-recaptcha
 
 RECAPTCHA_PUBLIC_KEY = None
 RECAPTCHA_PRIVATE_KEY = None
 
 # django-statsd
->>>>>>> b12357fa
 
 STATSD_CLIENT = 'django_statsd.clients.null'
 
