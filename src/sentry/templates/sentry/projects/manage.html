--- conflicted
+++ resolved
@@ -14,48 +14,7 @@
   <form class="form-stacked" action="." method="post">
     {% csrf_token %}
 
-<<<<<<< HEAD
     {{ form|as_crispy_errors }}
-=======
-            <fieldset>
-                {{ form.name|as_crispy_field }}
-                {{ form.slug|as_crispy_field }}
-                {{ form.platform|as_crispy_field }}
-                {{ form.team|as_crispy_field }}
-            </fieldset>
-            <fieldset id="events">
-                <div><legend>{% trans "Event Settings" %}</legend></div>
-                {{ form.resolve_age|as_crispy_field }}
-                {{ form.scrub_data|as_crispy_field }}
-                {{ form.sensitive_fields|as_crispy_field }}
-                {{ form.scrub_ip_address|as_crispy_field }}
-                {% if form.public %}
-                    {{ form.public|as_crispy_field }}
-                {% endif %}
-            </fieldset>
-            <fieldset id="client-security">
-                <div><legend>{% trans "Client Security" %}</legend></div>
-                {% with form.origins as field %}
-                    <p>{% blocktrans with 'https://github.com/getsentry/raven-js' as link %}Configure origin URLs which Sentry should accept events from. This is used for communication with clients like <a href="{{ link }}">raven-js</a>.{% endblocktrans %}
-                    <p>{% blocktrans %}This will restrict requests based on the <code>Origin</code> and <code>Referer</code> headers.{% endblocktrans %}</p>
-                    {{ field|as_crispy_field }}
-                {% endwith %}
-                {{ form.token|as_crispy_field }}
-            </fieldset>
-            <div class="form-actions">
-                <button type="submit" class="btn btn-primary">{% trans "Save Changes" %}</button>
-                {% if ACCESS.project_delete %}
-                    {% if not project.is_internal_project %}
-                        <a href="{% url 'sentry-remove-project' project.organization.slug project.slug %}" class="btn btn-danger">{% trans "Remove Project" %}</a>
-                    {% else %}
-                        <a class="btn btn-danger disabled tip" title="{% trans "This project cannot be removed. It is used internally by the Sentry server." %}">{% trans "Remove Project" %}</a>
-                    {% endif %}
-                {% else %}
-                    <a class="btn btn-danger disabled tip" title="{% trans "You do not have the required permission to remove this project." %}">{% trans "Remove Project" %}</a>
-                {% endif %}
-            </div>
-        </form>
->>>>>>> 078e18b9
 
     <div class="box">
       <div class="box-header">
@@ -76,6 +35,7 @@
       <div class="box-content with-padding">
         {{ form.resolve_age|as_crispy_field }}
         {{ form.scrub_data|as_crispy_field }}
+        {{ form.sensitive_fields|as_crispy_field }}
         {{ form.scrub_ip_address|as_crispy_field }}
         {% if form.public %}
         {{ form.public|as_crispy_field }}
