{% extends "sentry/bases/stream.html" %}

{% load i18n %}
{% load sentry_helpers %}
{% load sentry_plugins %}
{% load sentry_stream_filters %}

<<<<<<< HEAD
{% block controller %}ProjectStreamCtrl{% endblock %}
=======
{% block sidebar %}
    <div id="chart" class="chart" data-api-url="{% url 'sentry-api-0-project-stats' project.id %}" data-days="1">
        <div class="sparkline">
            <noscript>{% trans "Get yourself some JavaScripts dood" %}</noscript>
            <span class="loading">{% trans "Loading historical data..." %}</span>
        </div>
    </div>

    <form method="get">
        {% if request.user.is_authenticated %}
            {% querystring from request without bookmarks as bookmark_querystring %}
            <h6>{% trans "Bookmarks" %}</h6>
            <div class="filter">
                <ul class="nav nav-tabs nav-stacked filter-list">
                    <li{% if not request.GET.bookmarks %} class="active"{% endif %}><a href="?{{ bookmark_querystring }}">{% trans "All Events" %}</a></li>
                    <li{% if request.GET.bookmarks %} class="active"{% endif %}><a href="?{{ bookmark_querystring }}&amp;bookmarks=1">{% trans "Only Bookmarks" %}</a></li>
                </ul>
            </div>
        {% endif %}

        {% for filter in project|get_filters:request %}
            {% if filter.show_label %}
                <h6>{% trans filter.label %}</h6>
            {% endif %}
            <div class="filter">
                {{ filter.render }}
            </div>
        {% endfor %}
    </form>
{% endblock %}
>>>>>>> 040c2e4f

{% block main %}
    {% querystring from request without sort as sort_querystring %}
    {% querystring from request without since as since_querystring %}

    {% recent_alerts from project as recent_alerts %}
    {% if recent_alerts %}
        <ul class="active-alerts">
            {% for alert in recent_alerts %}
                <li class="alert alert-error">
                    <a class="close" data-dismiss="alert">×</a>
                    <a href="{% url 'sentry-alert-details' project.team.slug project.slug alert.id %}">{{ alert.message }}</a>
                    <small>&mdash; {{ alert.datetime|timesince }}</small>
                </li>
            {% endfor %}
        </ul>
    {% endif %}

    <script>
    window.groupList = {% serialize event_list.paginator.objects %};
    </script>

    <section id="stream"><div class="row"><div id="main">
        <ul class="events">
            <li class="event event-header">
                <div class="row">
                    <div class="col-xs-8 col-md-10 col-lg-8 hidden-xs details">
                        <div class="checkbox">
                            <input type="checkbox">
                        </div>
                        <div class="btn-group">
                            <a href="#" class="btn btn-default btn-sm"><span class="icon-checkmark"></span></a>
                            <a href="#" class="btn btn-default btn-sm"><span class="icon-bookmark"></span></a>
                        </div>
                        <a href="#" class="btn btn-default btn-sm"><span class="icon-pause"></span></a>
                        <div class="btn-group">
                            <div class="btn-group">
                                <a class="btn btn-default btn-sm dropdown-toggle" data-toggle="dropdown">
                                    {% blocktrans with sort_label as label %}Sort by: {{ label }}{% endblocktrans %} <span class="icon-arrow-down"></span>
                                </a>
                                <ul class="dropdown-menu" role="menu">
                                    <li{% ifequal sort 'priority' %} class="active"{% endifequal %}><a href="?{{ sort_querystring }}&amp;sort=priority">{{ SORT_OPTIONS.priority }}</a></li>
                                    <li{% ifequal sort 'date' %} class="active"{% endifequal %}><a href="?{{ sort_querystring }}&amp;sort=date">{{ SORT_OPTIONS.date }}</a></li>
                                    <li{% ifequal sort 'new' %} class="active"{% endifequal %}><a href="?{{ sort_querystring }}&amp;sort=new">{{ SORT_OPTIONS.new }}</a></li>
                                    <li{% ifequal sort 'freq' %} class="active"{% endifequal %}><a href="?{{ sort_querystring }}&amp;sort=freq">{{ SORT_OPTIONS.freq }}</a></li>
                                    <li class="divider"></li>
                                    <li{% ifequal sort 'tottime' %} class="active"{% endifequal %}><a href="?{{ sort_querystring }}&amp;sort=tottime">{{ SORT_OPTIONS.tottime }}</a></li>
                                    <li{% ifequal sort 'avgtime' %} class="active"{% endifequal %}><a href="?{{ sort_querystring }}&amp;sort=avgtime">{{ SORT_OPTIONS.avgtime }}</a></li>
                                </ul>
                            </div>
                            <div class="btn-group">
                                <a class="btn btn-default btn-sm dropdown-toggle"
                                   data-toggle="dropdown"
                                   onclick="$('#daterange').toggle(); return false;">
                                    {% if from_date %}
                                        {% if not to_date %}
                                            Since: {{ from_date|date:"M jS" }}
                                        {% else %}
                                            Between: {{ from_date|date:"M jS" }} <small>and</small> {{ to_date|date:"M jS" }}
                                        {% endif %}
                                    {% else %}
                                        {% if to_date %}
                                            Before: {{ to_date|date:"M jS" }}
                                        {% else %}
                                            Between: The Past <small>and</small> The Present
                                        {% endif %}
                                    {% endif %} <span class="icon-arrow-down"></span>
                                </a>
                            </div>
                        </div>
                    </div>
                    <div class="col-lg-2 hidden-md hidden-sm hidden-xs graph align-right">
                        <ul>
                            <li ng-class="{active: chartDuration=='1d'}"><a ng-click="setChartDuration('1d')">24h</a></li>
                            <li ng-class="{active: chartDuration=='14d'}"><a ng-click="setChartDuration('14d')">2w</a></li>
                            <li ng-class="{active: chartDuration=='30d'}"><a ng-click="setChartDuration('30d')">30d</a></li>
                        </ul>
                    </div>
                    <div class="col-sm-2 col-md-1 hidden-xs occurrences align-right">count</div>
                    <div class="col-sm-2 col-md-1 hidden-xs users align-right">users</div>
                </div>
            </li>
            <li class="event" ng-repeat="group in groupList">
                <div class="row">
                    <div class="col-xs-8 col-md-10 col-lg-8 details">
                        <div class="checkbox">
                            <input type="checkbox">
                        </div>
                        <h3><a href="<% group.permalink %>"><% group.title %></a></h3>
                        <div class="meta">
                            <time time-since="group.lastSeen"></time> &middot;
                            <span class="message"><% group.culprit %></span>
                        </div>
                    </div>
                    <div class="col-lg-2 hidden-md hidden-sm hidden-xs graph align-right">
                        <barchart ng-model="group.activeChartData" width="100%" height="37" style="display:block"></barchart>
                    </div>
                    <div class="col-sm-2 col-md-1 hidden-xs occurrences align-right"><span count="group.count"></span></div>
                    <div class="col-sm-2 col-md-1 hidden-xs users align-right"><span count="group.tags['sentry:user'].count"></span></div>
                </div>
            </li>
        </ul>

        <div class="stream-actions">
            <div class="btn-group pull-right">
                <a class="btn btn-default prev{% if not event_list.paginator.has_previous %} disabled{% else %}" href="?{{ event_list.query_string|escape }}&amp;p={{ event_list.paginator.previous_page }}{% endif %}"><span class="icon-arrow-left" title="{% trans "Previous" %}"></span></a>
                <a class="btn btn-default next{% if not event_list.paginator.has_next %} disabled{% else %}" href="?{{ event_list.query_string|escape }}&amp;p={{ event_list.paginator.next_page }}{% endif %}"><span class="icon-arrow-right" title="{% trans "Next" %}"></span></a>
            </div>
        </div>
    </div></div></section>

    <div class="btn-toolbar">
        <div class="btn-group">
            <a class="btn" href="javascript:void(0)" id="sentry-resolve-feed" onclick="Sentry.stream.clear('{{ project.slug }}');"><i aria-hidden="true" class="icon-checkmark"></i> {% trans "Resolve All Events" %}</a>
        </div>
        <div class="btn-group">
            <a class="btn realtime-play" data-action="pause" data-pause-label="{% trans "Pause Updates" %}" data-play-label="{% trans "Enable Updates" %}" href="javascript:void(0)">
                {% trans "Pause Updates" %}
            </a>
        </div>
<<<<<<< HEAD
=======
        <div class="btn-group">
            <a href="#" class="btn dropdown-toggle" data-toggle="dropdown">{% blocktrans with sort_label as label %}Sort by: {{ label }}{% endblocktrans %} <i aria-hidden="true" class="icon-arrow-down"></i></a>
            <ul class="dropdown-menu">
                <li{% ifequal sort 'priority' %} class="active"{% endifequal %}><a href="?{{ sort_querystring }}&amp;sort=priority">{{ SORT_OPTIONS.priority }}</a></li>
                <li{% ifequal sort 'date' %} class="active"{% endifequal %}><a href="?{{ sort_querystring }}&amp;sort=date">{{ SORT_OPTIONS.date }}</a></li>
                <li{% ifequal sort 'new' %} class="active"{% endifequal %}><a href="?{{ sort_querystring }}&amp;sort=new">{{ SORT_OPTIONS.new }}</a></li>
                <li{% ifequal sort 'freq' %} class="active"{% endifequal %}><a href="?{{ sort_querystring }}&amp;sort=freq">{{ SORT_OPTIONS.freq }}</a></li>
                <li class="divider"></li>
                <li{% ifequal sort 'tottime' %} class="active"{% endifequal %}><a href="?{{ sort_querystring }}&amp;sort=tottime">{{ SORT_OPTIONS.tottime }}</a></li>
                <li{% ifequal sort 'avgtime' %} class="active"{% endifequal %}><a href="?{{ sort_querystring }}&amp;sort=avgtime">{{ SORT_OPTIONS.avgtime }}</a></li>
            </ul>
        </div>
        <div class="btn-group">
            <a href="#" class="btn dropdown-toggle" onclick="$('#daterange').toggle(); return false;">
                {% if from_date %}
                    {% if not to_date %}
                        Since: {{ from_date|date:"M jS" }}
                    {% else %}
                        Between: {{ from_date|date:"M jS" }} <small>and</small> {{ to_date|date:"M jS" }}
                    {% endif %}
                {% else %}
                    {% if to_date %}
                        Before: {{ to_date|date:"M jS" }}
                    {% else %}
                        Between: The Past <small>and</small> The Present
                    {% endif %}
                {% endif %}
             <i aria-hidden="true" class="icon-arrow-down"></i></a>
        </div>
        <div class="btn-group pull-right">
            {% if previous_page %}
                <a class="btn prev" href="?{{ pageless_query_string|escape }}&amp;p={{ previous_page }}"><span>{% trans "Previous" %}</span></a>
            {% else %}
                <a class="btn prev disabled"><span>{% trans "Previous" %}</span></a>
            {% endif %}
            {% if next_page %}
                <a class="btn next" href="?{{ pageless_query_string|escape }}&amp;p={{ next_page }}"><span>{% trans "Next" %}</span></a>
            {% else %}
                <a class="btn next disabled"><span>{% trans "Next" %}</span></a>
            {% endif %}
        </div>
>>>>>>> 040c2e4f
    </div>

    <div class="datepicker-box" id="daterange">
        <form method="GET">
            {% for key, value in request.GET.iteritems %}
                {% if key != df and key != tf and key != dt and key != tt and key != page %}
                    <input type="hidden" name="{{ key }}" value="{{ value }}">
                {% endif %}
            {% endfor %}
            <div class="input">
              <div class="inline-inputs">
                <input data-toggle="datepicker" data-date-format="yyyy-mm-dd"name="df" class="date" type="text" value="{% if from_date %}{{ from_date|date:"Y-m-d" }}{% endif %}" />
                <input class="time" type="text" name="tf" value="{% if from_date %}{{ from_date|time:"h:i A" }}{% endif %}" />
                to
                <input data-toggle="datepicker" data-date-format="yyyy-mm-dd" name="dt" class="date" type="text" value="{% if to_date %}{{ to_date|date:"Y-m-d" }}{% endif %}" />
                <input class="time" type="text" name="tt" value="{% if to_date %}{{ to_date|time:"h:i A" }}{% endif %}" />
              </div>
              <div class="help-block">{% trans "All events are represented in UTC time." %}</div>
            </div>
            <div class="submit">
                <div class="pull-right">
                    <input type="button" class="btn btn-small" value="{% trans "Clear" %}" onclick="$('#daterange input[type=text]').val(''); this.form.submit();">
                    <input type="submit" class="btn btn-primary btn-small" value="{% trans "Apply" %}">
                </div>
                <div class="radio-inputs">
                    <label class="radio">
                        <input type="radio" name="date_type" value="last_seen" {% if date_type != 'first_seen' %}checked{% endif %}> {% trans "Last Seen" %}
                    </label>
                    <label class="radio">
                        <input type="radio" name="date_type" value="first_seen" {% if date_type == 'first_seen' %}checked{% endif %}> {% trans "First Seen" %}
                    </label>
                </div>
            </div>
        </form>
    </div>
<<<<<<< HEAD
=======

    {% recent_alerts from project as recent_alerts %}
    {% if recent_alerts %}
        <ul class="active-alerts">
            {% for alert in recent_alerts %}
                <li class="alert alert-error">
                    <a class="close" data-dismiss="alert">×</a>
                    <a href="{% url 'sentry-alert-details' project.team.slug project.slug alert.id %}">{{ alert.message }}</a>
                    <small>&mdash; {{ alert.datetime|timesince }}</small>
                </li>
            {% endfor %}
        </ul>
    {% endif %}

    <div id="event_list"></div>

    <div class="btn-toolbar" style="border-bottom: none">
        <div class="btn-group pull-right">
            {% if previous_page %}
                <a class="btn prev" href="?{{ pageless_query_string|escape }}&amp;p={{ previous_page }}"><span>{% trans "Previous" %}</span></a>
            {% else %}
                <a class="btn prev disabled"><span>{% trans "Previous" %}</span></a>
            {% endif %}
            {% if next_page %}
                <a class="btn next" href="?{{ pageless_query_string|escape }}&amp;p={{ next_page }}"><span>{% trans "Next" %}</span></a>
            {% else %}
                <a class="btn next disabled"><span>{% trans "Next" %}</span></a>
            {% endif %}
        </div>
    </div>

    <script>
    $(function(){
        new app.StreamPage({
            groups: {{ event_list|to_json:request|safe }},
            canStream: {{ has_realtime|to_json|safe }},
            realtime: true
        });
    });
    </script>

>>>>>>> 040c2e4f
{% endblock %}<|MERGE_RESOLUTION|>--- conflicted
+++ resolved
@@ -5,9 +5,6 @@
 {% load sentry_plugins %}
 {% load sentry_stream_filters %}
 
-<<<<<<< HEAD
-{% block controller %}ProjectStreamCtrl{% endblock %}
-=======
 {% block sidebar %}
     <div id="chart" class="chart" data-api-url="{% url 'sentry-api-0-project-stats' project.id %}" data-days="1">
         <div class="sparkline">
@@ -38,117 +35,10 @@
         {% endfor %}
     </form>
 {% endblock %}
->>>>>>> 040c2e4f
 
 {% block main %}
     {% querystring from request without sort as sort_querystring %}
     {% querystring from request without since as since_querystring %}
-
-    {% recent_alerts from project as recent_alerts %}
-    {% if recent_alerts %}
-        <ul class="active-alerts">
-            {% for alert in recent_alerts %}
-                <li class="alert alert-error">
-                    <a class="close" data-dismiss="alert">×</a>
-                    <a href="{% url 'sentry-alert-details' project.team.slug project.slug alert.id %}">{{ alert.message }}</a>
-                    <small>&mdash; {{ alert.datetime|timesince }}</small>
-                </li>
-            {% endfor %}
-        </ul>
-    {% endif %}
-
-    <script>
-    window.groupList = {% serialize event_list.paginator.objects %};
-    </script>
-
-    <section id="stream"><div class="row"><div id="main">
-        <ul class="events">
-            <li class="event event-header">
-                <div class="row">
-                    <div class="col-xs-8 col-md-10 col-lg-8 hidden-xs details">
-                        <div class="checkbox">
-                            <input type="checkbox">
-                        </div>
-                        <div class="btn-group">
-                            <a href="#" class="btn btn-default btn-sm"><span class="icon-checkmark"></span></a>
-                            <a href="#" class="btn btn-default btn-sm"><span class="icon-bookmark"></span></a>
-                        </div>
-                        <a href="#" class="btn btn-default btn-sm"><span class="icon-pause"></span></a>
-                        <div class="btn-group">
-                            <div class="btn-group">
-                                <a class="btn btn-default btn-sm dropdown-toggle" data-toggle="dropdown">
-                                    {% blocktrans with sort_label as label %}Sort by: {{ label }}{% endblocktrans %} <span class="icon-arrow-down"></span>
-                                </a>
-                                <ul class="dropdown-menu" role="menu">
-                                    <li{% ifequal sort 'priority' %} class="active"{% endifequal %}><a href="?{{ sort_querystring }}&amp;sort=priority">{{ SORT_OPTIONS.priority }}</a></li>
-                                    <li{% ifequal sort 'date' %} class="active"{% endifequal %}><a href="?{{ sort_querystring }}&amp;sort=date">{{ SORT_OPTIONS.date }}</a></li>
-                                    <li{% ifequal sort 'new' %} class="active"{% endifequal %}><a href="?{{ sort_querystring }}&amp;sort=new">{{ SORT_OPTIONS.new }}</a></li>
-                                    <li{% ifequal sort 'freq' %} class="active"{% endifequal %}><a href="?{{ sort_querystring }}&amp;sort=freq">{{ SORT_OPTIONS.freq }}</a></li>
-                                    <li class="divider"></li>
-                                    <li{% ifequal sort 'tottime' %} class="active"{% endifequal %}><a href="?{{ sort_querystring }}&amp;sort=tottime">{{ SORT_OPTIONS.tottime }}</a></li>
-                                    <li{% ifequal sort 'avgtime' %} class="active"{% endifequal %}><a href="?{{ sort_querystring }}&amp;sort=avgtime">{{ SORT_OPTIONS.avgtime }}</a></li>
-                                </ul>
-                            </div>
-                            <div class="btn-group">
-                                <a class="btn btn-default btn-sm dropdown-toggle"
-                                   data-toggle="dropdown"
-                                   onclick="$('#daterange').toggle(); return false;">
-                                    {% if from_date %}
-                                        {% if not to_date %}
-                                            Since: {{ from_date|date:"M jS" }}
-                                        {% else %}
-                                            Between: {{ from_date|date:"M jS" }} <small>and</small> {{ to_date|date:"M jS" }}
-                                        {% endif %}
-                                    {% else %}
-                                        {% if to_date %}
-                                            Before: {{ to_date|date:"M jS" }}
-                                        {% else %}
-                                            Between: The Past <small>and</small> The Present
-                                        {% endif %}
-                                    {% endif %} <span class="icon-arrow-down"></span>
-                                </a>
-                            </div>
-                        </div>
-                    </div>
-                    <div class="col-lg-2 hidden-md hidden-sm hidden-xs graph align-right">
-                        <ul>
-                            <li ng-class="{active: chartDuration=='1d'}"><a ng-click="setChartDuration('1d')">24h</a></li>
-                            <li ng-class="{active: chartDuration=='14d'}"><a ng-click="setChartDuration('14d')">2w</a></li>
-                            <li ng-class="{active: chartDuration=='30d'}"><a ng-click="setChartDuration('30d')">30d</a></li>
-                        </ul>
-                    </div>
-                    <div class="col-sm-2 col-md-1 hidden-xs occurrences align-right">count</div>
-                    <div class="col-sm-2 col-md-1 hidden-xs users align-right">users</div>
-                </div>
-            </li>
-            <li class="event" ng-repeat="group in groupList">
-                <div class="row">
-                    <div class="col-xs-8 col-md-10 col-lg-8 details">
-                        <div class="checkbox">
-                            <input type="checkbox">
-                        </div>
-                        <h3><a href="<% group.permalink %>"><% group.title %></a></h3>
-                        <div class="meta">
-                            <time time-since="group.lastSeen"></time> &middot;
-                            <span class="message"><% group.culprit %></span>
-                        </div>
-                    </div>
-                    <div class="col-lg-2 hidden-md hidden-sm hidden-xs graph align-right">
-                        <barchart ng-model="group.activeChartData" width="100%" height="37" style="display:block"></barchart>
-                    </div>
-                    <div class="col-sm-2 col-md-1 hidden-xs occurrences align-right"><span count="group.count"></span></div>
-                    <div class="col-sm-2 col-md-1 hidden-xs users align-right"><span count="group.tags['sentry:user'].count"></span></div>
-                </div>
-            </li>
-        </ul>
-
-        <div class="stream-actions">
-            <div class="btn-group pull-right">
-                <a class="btn btn-default prev{% if not event_list.paginator.has_previous %} disabled{% else %}" href="?{{ event_list.query_string|escape }}&amp;p={{ event_list.paginator.previous_page }}{% endif %}"><span class="icon-arrow-left" title="{% trans "Previous" %}"></span></a>
-                <a class="btn btn-default next{% if not event_list.paginator.has_next %} disabled{% else %}" href="?{{ event_list.query_string|escape }}&amp;p={{ event_list.paginator.next_page }}{% endif %}"><span class="icon-arrow-right" title="{% trans "Next" %}"></span></a>
-            </div>
-        </div>
-    </div></div></section>
 
     <div class="btn-toolbar">
         <div class="btn-group">
@@ -159,8 +49,6 @@
                 {% trans "Pause Updates" %}
             </a>
         </div>
-<<<<<<< HEAD
-=======
         <div class="btn-group">
             <a href="#" class="btn dropdown-toggle" data-toggle="dropdown">{% blocktrans with sort_label as label %}Sort by: {{ label }}{% endblocktrans %} <i aria-hidden="true" class="icon-arrow-down"></i></a>
             <ul class="dropdown-menu">
@@ -202,7 +90,6 @@
                 <a class="btn next disabled"><span>{% trans "Next" %}</span></a>
             {% endif %}
         </div>
->>>>>>> 040c2e4f
     </div>
 
     <div class="datepicker-box" id="daterange">
@@ -238,8 +125,6 @@
             </div>
         </form>
     </div>
-<<<<<<< HEAD
-=======
 
     {% recent_alerts from project as recent_alerts %}
     {% if recent_alerts %}
@@ -281,5 +166,4 @@
     });
     </script>
 
->>>>>>> 040c2e4f
 {% endblock %}