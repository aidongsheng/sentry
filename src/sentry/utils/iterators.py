from __future__ import absolute_import

import itertools

<<<<<<< HEAD
=======

def advance(n, iterator):
    """Advances an iterator n places."""
    next(itertools.islice(iterator, n, n), None)
    return iterator


def shingle(n, iterator):
    """\
    Shingle a token stream into N-grams.

    >>> list(shingle(2, ('foo', 'bar', 'baz')))
    [('foo', 'bar'), ('bar', 'baz')]
    """
    return itertools.izip(
        *map(
            lambda (i, iterator): advance(i, iterator),
            enumerate(
                itertools.tee(iterator, n)
            ),
        )
    )

>>>>>>> 85ad2230

def chunked(iterator, size):
    chunk = []
    for item in iterator:
        chunk.append(item)
        if len(chunk) == size:
            yield chunk
            chunk = []

    if chunk:
        yield chunk


def lookahead(iterator):
    actual, ahead = itertools.tee(iterator)
    next(ahead, None)
    for value in actual:
        yield value, next(ahead, None)<|MERGE_RESOLUTION|>--- conflicted
+++ resolved
@@ -2,8 +2,6 @@
 
 import itertools
 
-<<<<<<< HEAD
-=======
 
 def advance(n, iterator):
     """Advances an iterator n places."""
@@ -27,8 +25,6 @@
         )
     )
 
->>>>>>> 85ad2230
-
 def chunked(iterator, size):
     chunk = []
     for item in iterator:
